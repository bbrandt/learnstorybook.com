const isDeployPreview = process.env.CONTEXT === 'deploy-preview';
<<<<<<< HEAD
const permalink = isDeployPreview ? process.env.DEPLOY_PRIME_URL : 'https://storybook.js.org';
=======
const permalinkBase = isDeployPreview ? process.env.DEPLOY_PRIME_URL : 'https://storybook.js.org';
>>>>>>> 4f6a6905

module.exports = {
  flags: {
    PRESERVE_WEBPACK_CACHE: true,
    FAST_DEV: true,
    QUERY_ON_DEMAND: true,
  },
  pathPrefix: `/tutorials`,
  siteMetadata: {
    title: 'Storybook Tutorials',
    description:
<<<<<<< HEAD
      'Learn how to develop UIs with components and design systems. Our in-depth frontend guides are created by Storybook maintainers and peer-reviewed by the open source community.',
    permalink,
    siteUrl: permalink,
=======
      'Learn Storybook teaches frontend developers how to create UIs with components and design systems. Our free in-depth guides are created by Storybook maintainers and peer-reviewed by the open source community.',
    permalink: `${permalinkBase}/tutorials`,
    siteUrl: permalinkBase,
>>>>>>> 4f6a6905
    githubUrl: 'https://github.com/chromaui/learnstorybook.com',
    contributeUrl: 'https://github.com/chromaui/learnstorybook.com/#contribute',
    storybookVersion: 6.1,
    tutorialStatus: {
      'intro-to-storybook': {
        react: {
          de: 5.3,
          en: 6.1,
          es: 5.3,
          fr: 6.1,
          ja: 6.1,
          ko: 6.1,
          nl: 5.3,
          pt: 5.3,
          'zh-CN': 6.1,
          'zh-TW': 5.3,
        },
        'react-native': {
          en: 5.3,
          es: 5.3,
        },
        vue: {
          en: 6.1,
          es: 5.3,
          fr: 5.3,
          pt: 5.3,
        },
        angular: {
          en: 5.3,
          es: 5.3,
          pt: 5.3,
        },
        svelte: {
          en: 6.1,
          es: 5.3,
        },
        ember: {
          en: 6.1,
        },
      },
      'design-systems-for-developers': {
        react: {
          en: 6.1,
          ko: 6.1,
          pt: 5.3,
        },
      },
      'visual-testing-handbook': {
        react: {
          en: 6.1,
        },
      },
    },
  },
  plugins: [
    {
      resolve: 'gatsby-plugin-layout',
      options: {
        component: require.resolve(`./src/components/composite/AppLayout.js`),
      },
    },
    'gatsby-plugin-react-helmet',
    {
      resolve: `gatsby-source-filesystem`,
      options: {
        name: `content`,
        path: `${__dirname}/content/`,
      },
    },
    `gatsby-plugin-sharp`,
    {
      resolve: `gatsby-transformer-remark`,
      options: {
        plugins: [
          `gatsby-remark-copy-linked-files`,
          {
            resolve: `gatsby-remark-images`,
            options: {
              quality: 100,
              maxWidth: 800,
              linkImagesToOriginal: false,
            },
          },
          `gatsby-remark-code-titles`,
          // A custom plugin in /plugins directory
          `gatsby-remark-prefix-links`,
        ],
      },
    },
    `gatsby-plugin-styled-components`,
    `gatsby-plugin-sitemap`,
    ...(process.env.GOOGLE_ANALYTICS_TRACKING_ID && !isDeployPreview
      ? [
          {
            resolve: 'gatsby-plugin-google-analytics',
            options: {
              trackingId: process.env.GOOGLE_ANALYTICS_TRACKING_ID,
              head: true,
            },
          },
        ]
      : []),
    ...(process.env.FACEBOOK_PIXEL_ID && !isDeployPreview
      ? [
          {
            resolve: 'gatsby-plugin-facebook-pixel',
            options: {
              pixelId: process.env.FACEBOOK_PIXEL_ID,
            },
          },
        ]
      : []),
  ],
};<|MERGE_RESOLUTION|>--- conflicted
+++ resolved
@@ -1,9 +1,5 @@
 const isDeployPreview = process.env.CONTEXT === 'deploy-preview';
-<<<<<<< HEAD
-const permalink = isDeployPreview ? process.env.DEPLOY_PRIME_URL : 'https://storybook.js.org';
-=======
 const permalinkBase = isDeployPreview ? process.env.DEPLOY_PRIME_URL : 'https://storybook.js.org';
->>>>>>> 4f6a6905
 
 module.exports = {
   flags: {
@@ -15,15 +11,9 @@
   siteMetadata: {
     title: 'Storybook Tutorials',
     description:
-<<<<<<< HEAD
       'Learn how to develop UIs with components and design systems. Our in-depth frontend guides are created by Storybook maintainers and peer-reviewed by the open source community.',
-    permalink,
-    siteUrl: permalink,
-=======
-      'Learn Storybook teaches frontend developers how to create UIs with components and design systems. Our free in-depth guides are created by Storybook maintainers and peer-reviewed by the open source community.',
     permalink: `${permalinkBase}/tutorials`,
     siteUrl: permalinkBase,
->>>>>>> 4f6a6905
     githubUrl: 'https://github.com/chromaui/learnstorybook.com',
     contributeUrl: 'https://github.com/chromaui/learnstorybook.com/#contribute',
     storybookVersion: 6.1,
