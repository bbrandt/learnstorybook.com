---
title: 'Complementos'
tocTitle: 'Complementos'
description: 'Aprende a integrar y usar complementos usando un ejemplo popular'
commit: '45b6600'
---

<<<<<<< HEAD
Storybook cuenta con un sistema robusto de [complementos](https://storybook.js.org/addons/introduction/) con el que puede mejorar la experiencia del desarrollador para todos en tu equipo.Véalos todos [aquí](https://storybook.js.org/addons).
=======
Storybook cuenta con un sistema robusto de [complementos](https://storybook.js.org/docs/vue/configure/storybook-addons) con el que puede mejorar la experiencia del desarrollador para
todos en tu equipo. Si ha seguido este tutorial linealmente, hasta ahora hemos hecho referencia a varios complementos, y ya habrá implementado uno en el [Testing](/intro-to-storybook/vue/es/test/).
>>>>>>> 114f59a7

Si ha seguido este tutorial linealmente, hasta ahora hemos hecho referencia a varios complementos, y ya habrá implementado uno en el capítulo [Testing](/vue/es/test/).

Hay complementos para cada caso de uso posible. Llevaría una eternidad escribir sobre todos ellos. Integremos uno de los complementos más populares: [Controles](https://storybook.js.org/docs/vue/essentials/controls).


## ¿Qué son los controles?

Los controles permiten a los diseñadores y desarrolladores explorar fácilmente el comportamiento de los componentes al _jugar_ con sus argumentos. No se requiere código. Controls crea un panel adicional junto a sus historias, para que pueda editar sus argumentos en vivo.

Las nuevas instalaciones de Storybook incluyen controles listos para usar. No se necesita configuración adicional.

<video autoPlay muted playsInline loop>
  <source
    src="/intro-to-storybook/controls-in-action.mp4"
    type="video/mp4"
  />
</video>

## Los complementos desbloquean nuevos flujos de trabajo de Storybook

Storybook es un maravilloso [entorno de desarrollo basado en componentes](https://www.componentdriven.org/). El complemento de Controles convierte Storybook en una herramienta de documentación interactiva.

### Usando controles para encontrar casos de borde

Con los Controles, los ingenieros de control de calidad, los ingenieros de interfaz de usuario o cualquier otra parte interesada pueden llevar el componente al límite. Consideremos el siguiente ejemplo, ¿qué pasaría con nuestra `Task` si agregamos una string **GIGANTESCO**?

![¡Oh no! ¡El contenido de la extrema derecha está cortado!](/intro-to-storybook/task-edge-case.png)

¡Eso no está bien! Parece que el texto se desborda más allá de los límites del componente Task.

Los controles nos permitieron verificar rápidamente diferentes entradas a un componente. En este caso un string largo. Esto reduce el trabajo necesario para descubrir problemas de IU.

Ahora solucionemos el problema del desbordamiento agregando un estilo a `Task.vue`:

```html
<!-- src/components/Task.vue -->

<input
  type="text"
  :value="task.title"
  readonly
  placeholder="Input title"
  style="text-overflow: ellipsis;"
/>
```

![Mucho mejor.](/intro-to-storybook/edge-case-solved-with-controls.png) 👍

¡Problema resuelto! El texto ahora está truncado cuando alcanza el límite del área de Tarea usando una elipsis atractiva.

## Agregar una nueva historia para evitar regresiones

En el futuro, podemos reproducir manualmente este problema ingresando la misma entrada a través de Controles. Pero es más fácil escribir una historia que muestre este caso de vanguardia. Eso amplía la cobertura de nuestra prueba de regresión y describe claramente los límites de los componentes para el resto del equipo.

Agreguemos una historia para el caso de texto largo en `Task.stories.js`:

```js
// src/components/Task.stories.js

const longTitleString = `This task's name is absurdly large. In fact, I think if I keep going I might end up with content overflow. What will happen? The star that represents a pinned task could have text overlapping. The text could cut-off abruptly when it reaches the star. I hope not!`;

export const LongTitle = Template.bind({});
LongTitle.args = {
  task: {
    ...Default.args.task,
    title: longTitleString,
  },
};
```

Ahora podemos reproducir y trabajar en este caso de borde con facilidad.

<video autoPlay muted playsInline loop>
  <source
    src="/intro-to-storybook/task-stories-long-title.mp4"
    type="video/mp4"
  />
</video>

Si estamos utilizando [pruebas de regresión visual](/intro-to-storybook/vue/es/test/), también se nos informará si alguna vez rompemos nuestra solución de elipsis. ¡Esos casos extremos oscuros siempre pueden ser olvidados!

<<<<<<< HEAD
<div class="aside"><p>💡 Los controles son una excelente manera de hacer que los no desarrolladores jueguen con sus componentes e historias, y mucho más de lo que hemos visto aquí, recomendamos leer la <a href="https://storybook.js.org/docs/vue/essentials/controls">documentación oficial</a> para obtener más información al respecto. Sin embargo, hay muchas más formas de personalizar Storybook para que se adapte a su flujo de trabajo con complementos.</div>

=======
>>>>>>> 114f59a7
### Fusionar cambios

¡No olvides fusionar tus cambios con git!<|MERGE_RESOLUTION|>--- conflicted
+++ resolved
@@ -5,12 +5,8 @@
 commit: '45b6600'
 ---
 
-<<<<<<< HEAD
-Storybook cuenta con un sistema robusto de [complementos](https://storybook.js.org/addons/introduction/) con el que puede mejorar la experiencia del desarrollador para todos en tu equipo.Véalos todos [aquí](https://storybook.js.org/addons).
-=======
 Storybook cuenta con un sistema robusto de [complementos](https://storybook.js.org/docs/vue/configure/storybook-addons) con el que puede mejorar la experiencia del desarrollador para
 todos en tu equipo. Si ha seguido este tutorial linealmente, hasta ahora hemos hecho referencia a varios complementos, y ya habrá implementado uno en el [Testing](/intro-to-storybook/vue/es/test/).
->>>>>>> 114f59a7
 
 Si ha seguido este tutorial linealmente, hasta ahora hemos hecho referencia a varios complementos, y ya habrá implementado uno en el capítulo [Testing](/vue/es/test/).
 
@@ -93,11 +89,8 @@
 
 Si estamos utilizando [pruebas de regresión visual](/intro-to-storybook/vue/es/test/), también se nos informará si alguna vez rompemos nuestra solución de elipsis. ¡Esos casos extremos oscuros siempre pueden ser olvidados!
 
-<<<<<<< HEAD
 <div class="aside"><p>💡 Los controles son una excelente manera de hacer que los no desarrolladores jueguen con sus componentes e historias, y mucho más de lo que hemos visto aquí, recomendamos leer la <a href="https://storybook.js.org/docs/vue/essentials/controls">documentación oficial</a> para obtener más información al respecto. Sin embargo, hay muchas más formas de personalizar Storybook para que se adapte a su flujo de trabajo con complementos.</div>
 
-=======
->>>>>>> 114f59a7
 ### Fusionar cambios
 
 ¡No olvides fusionar tus cambios con git!