--- conflicted
+++ resolved
@@ -9,11 +9,7 @@
 
 ## Exportando como una app estática
 
-<<<<<<< HEAD
-Para desplegar Storybook primero necesitamos exportarlo como una aplicación web estática. Esta funcionalidad ya está incorporada en Storybook.
-=======
 Para desplegar Storybook primero necesitamos exportarlo como una aplicación web estática. Esta funcionalidad ya está incorporada en Storybook, solo tenemos que cambiarla como lo hicimos antes cuando el proyecto se inicializó en la [sección de Empezando](/intro-to-storybook/vue/es/get-started).
->>>>>>> 114f59a7
 
 Ahora, cuando ejecutes Storybook a través de `yarn build-storybook`, obtendrás un Storybook estático en el directorio `storybook-static`, que luego se puede implementar en cualquier servicio de alojamiento de sitios estáticos.
 
