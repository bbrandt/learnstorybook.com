---
title: 'Ensamblar un componente compuesto'
tocTitle: 'Componente Compuesto'
description: 'Ensamblar un componente compuesto a partir de componentes simples'
commit: '98335e5'
---

En el último capítulo construimos nuestro primer componente; este capítulo extiende lo que aprendimos para construir TaskList, una lista de Tasks (o Tareas). Combinemos componentes en conjunto y veamos qué sucede cuando se añade más complejidad.

## Lista de Tareas

Taskbox enfatiza las tareas ancladas colocándolas por encima de las tareas predeterminadas. Esto produce dos variaciones de `TaskList` para las que necesita crear historias: ítems por defecto e ítems por defecto y anclados.

![default and pinned tasks](/intro-to-storybook/tasklist-states-1.png)

Dado que los datos de `Task` pueden enviarse asincrónicamente, **también** necesitamos un estado de cargando para renderizar en ausencia de alguna conexión. Además, también se requiere un estado vacío para cuando no hay tareas.

![empty and loading tasks](/intro-to-storybook/tasklist-states-2.png)

## Empezar la configuración

Un componente compuesto no es muy diferente de los componentes básicos que contiene. Crea un componente `TaskList` y un archivo de historia que lo acompañe: `src/components/TaskList.vue` y `src/components/TaskList.stories.js`.

Comienza con una implementación aproximada de la `TaskList`. Necesitarás importar el componente `Task` del capítulo anterior y pasarle los atributos y acciones como entrada.

```html
<!--src/components/TaskList.vue-->

<template>
  <div class="list-items">
    <template v-if="loading">
      loading
    </template>
    <template v-else-if="isEmpty">
      empty
    </template>
    <template v-else>
      <Task v-for="task in tasks" :key="task.id" :task="task" v-on="$listeners" />
    </template>
  </div>
</template>

<script>
  import Task from './Task';
  export default {
    name: 'TaskList',
    components: { Task },
    props: {
      tasks: { type: Array, required: true, default: () => [] },
      loading: { type: Boolean, default: false },
    },
    computed: {
      isEmpty() {
        return this.tasks.length === 0;
      },
    },
  };
</script>
```

A continuación, crea los estados de prueba de `Tasklist` en el archivo de historia.

```javascript
// src/components/TaskList.stories.js

import TaskList from './TaskList';
import * as TaskStories from './Task.stories';

export default {
  component: TaskList,
  title: 'TaskList',
  decorators: [() => '<div style="padding: 3rem;"><story /></div>'],
};

const Template = (args, { argTypes }) => ({
  components: { TaskList },
  props: Object.keys(argTypes),
  // We are reusing our actions from task.stories.js
  methods: TaskStories.actionsData,
  template: '<TaskList v-bind="$props" @pin-task="onPinTask" @archive-task="onArchiveTask" />',
});

export const Default = Template.bind({});
Default.args = {
  // Shaping the stories through args composition.
  // The data was inherited from the Default story in task.stories.js.
  tasks: [
    { ...TaskStories.Default.args.task, id: '1', title: 'Task 1' },
    { ...TaskStories.Default.args.task, id: '2', title: 'Task 2' },
    { ...TaskStories.Default.args.task, id: '3', title: 'Task 3' },
    { ...TaskStories.Default.args.task, id: '4', title: 'Task 4' },
    { ...TaskStories.Default.args.task, id: '5', title: 'Task 5' },
    { ...TaskStories.Default.args.task, id: '6', title: 'Task 6' },
  ],
};

export const WithPinnedTasks = Template.bind({});
WithPinnedTasks.args = {
  // Shaping the stories through args composition.
  // Inherited data coming from the Default story.
  tasks: [
    ...Default.args.tasks.slice(0, 5),
    { id: '6', title: 'Task 6 (pinned)', state: 'TASK_PINNED' },
  ],
};

export const Loading = Template.bind({});
Loading.args = {
  tasks: [],
  loading: true,
};

export const Empty = Template.bind({});
Empty.args = {
  // Shaping the stories through args composition.
  // Inherited data coming from the Loading story.
  ...Loading.args,
  loading: false,
};
```

<div class="aside">
    Los <a href="https://storybook.js.org/docs/vue/writing-stories/decorators"><b>Decoradores</b></a> son una forma de proporcionar envoltorios arbitrarios a las historias. En este caso estamos usando un decorador en la exportacion predeterminada para añadir estilo. También se pueden usar para agregar otro contexto a los componentes, como veremos más adelante.
</div>

Al importar `TaskStories`, pudimos [componer](https://storybook.js.org/docs/vue/writing-stories/args#args-composition) los argumentos (args para abreviar) en nuestras historias con un mínimo esfuerzo. De esa forma, se conservan los datos y las acciones (callbacks simulados) que esperan ambos componentes.

Ahora hay que revisar Storybook para ver las nuevas historias de `TaskList`.

<video autoPlay muted playsInline loop>
  <source
    src="/intro-to-storybook/inprogress-tasklist-states.mp4"
    type="video/mp4"
  />
</video>

## Construir los estados

Nuestro componente sigue siendo muy rudimentario, pero ahora tenemos una idea de las historias en las que trabajaremos. Podrías estar pensando que el envoltorio de `.list-items` es demasiado simplista. Tienes razón, en la mayoría de los casos no crearíamos un nuevo componente sólo para añadir un envoltorio. Pero la **complejidad real** del componente `TaskList` se revela en los casos extremos `WithPinnedTasks`, `loading`, y `empty`.

```html
<!--src/components/TaskList.vue-->

<template>
  <div class="list-items">
    <template v-if="loading">
      <div v-for="n in 6" :key="n" class="loading-item">
        <span class="glow-checkbox" />
        <span class="glow-text"> <span>Loading</span> <span>cool</span> <span>state</span> </span>
      </div>
    </template>

    <div v-else-if="isEmpty" class="list-items">
      <div class="wrapper-message">
        <span class="icon-check" />
        <div class="title-message">You have no tasks</div>
        <div class="subtitle-message">Sit back and relax</div>
      </div>
    </div>

    <template v-else>
      <Task v-for="task in tasksInOrder" :key="task.id" :task="task" v-on="$listeners" />
    </template>
  </div>
</template>

<script>
  import Task from './Task';
  export default {
    name: 'TaskList',
    components: { Task },
    props: {
      tasks: { type: Array, required: true, default: () => [] },
      loading: { type: Boolean, default: false },
    },
    computed: {
      tasksInOrder() {
        return [
          ...this.tasks.filter(t => t.state === 'TASK_PINNED'),
          ...this.tasks.filter(t => t.state !== 'TASK_PINNED'),
        ];
      },
      isEmpty() {
        return this.tasks.length === 0;
      },
    },
  };
</script>
```

El etiquetado añadido da como resultado la siguiente interfaz de usuario:

<video autoPlay muted playsInline loop>
  <source
    src="/intro-to-storybook/finished-tasklist-states.mp4"
    type="video/mp4"
  />
</video>

Observa la posición del elemento anclado en la lista. Queremos que el elemento anclado se muestre en la parte superior de la lista para que sea prioritario para nuestros usuarios.

## Pruebas automatizadas

En el capítulo anterior aprendimos a capturar historias de prueba utilizando Storyshots. Con el componente `Task` no había mucha complejidad para probar más allá de que se renderice correctamente. Dado que `TaskList` añade otra capa de complejidad, queremos verificar que ciertas entradas produzcan ciertas salidas de una manera adecuada con pruebas automáticas. Para hacer esto crearemos test unitarios utilizando [Jest](https://facebook.github.io/jest/) junto con un renderizador de prueba.

![Jest logo](/intro-to-storybook/logo-jest.png)

### Test unitarios con Jest

Las historias de Storybook combinadas con pruebas visuales manuales y pruebas de instantáneas (ver arriba) ayudan mucho a evitar errores de interfaz de usuario. Si las historias cubren una amplia variedad de casos de uso de los componentes, y utilizamos herramientas que aseguran que un humano compruebe cualquier cambio en la historia, los errores son mucho menos probables.

Sin embargo, a veces el diablo está en los detalles. Se necesita un framework de pruebas que sea explícito sobre esos detalles. Lo que nos lleva a hacer pruebas unitarias.

En nuestro caso, queremos que nuestra `TaskList` muestre cualquier tarea anclada **antes de** las tareas no ancladas que sean pasadas en la prop `tasks`. Aunque tenemos una historia (`WithPinnedTasks`) para probar este escenario exacto; puede ser ambiguo para un revisor humano que si el componente **no** ordena las tareas de esta manera, es un error. Ciertamente no gritará **"¡Mal!"** para el ojo casual.

Por lo tanto, para evitar este problema, podemos usar Jest para renderizar la historia en el DOM y ejecutar algún código de consulta del DOM para verificar las características salientes del resultado. Lo bueno del formato de la historia es que simplemente podemos importar la historia en nuestras pruebas y reproducirla allí.

Crea un archivo de prueba llamado `tests/unit/TaskList.spec.js`. Aquí vamos a construir nuestras pruebas que hacen afirmaciones acerca del resultado.

```javascript
// tests/unit/TaskList.spec.js

import Vue from 'vue';
import TaskList from '../../src/components/TaskList.vue';
//👇 Our story imported here
import { WithPinnedTasks } from '../../src/components/TaskList.stories';

it('renders pinned tasks at the start of the list', () => {
  // render Tasklist
  const Constructor = Vue.extend(TaskList);
  const vm = new Constructor({
    //👇 Story's args used with our test
    propsData: WithPinnedTasks.args,
  }).$mount();
  const firstTaskPinned = vm.$el.querySelector('.list-item:nth-child(1).TASK_PINNED');

  // We expect the pinned task to be rendered first, not at the end
  expect(firstTaskPinned).not.toBe(null);
});
```

![TaskList test runner](/intro-to-storybook/tasklist-testrunner.png)

Nota que hemos sido capaces de reutilizar la lista de tareas `withPinnedTasksData` tanto en la prueba de la historia como en el test unitario; de esta manera podemos continuar aprovechando un recurso existente (los ejemplos que representan configuraciones interesantes de un componente) de más y más maneras.

<<<<<<< HEAD
Nota también que esta prueba es bastante frágil. Es posible que a medida que el proyecto madure y que la implementación exacta de `Task` cambie --quizás usando un nombre de clase diferente--la prueba falle y necesite ser actualizada. Esto no es necesariamente un problema, sino más bien una indicación de que hay que ser bastante cuidadoso usando pruebas unitarias para la UI. No son fáciles de mantener. En su lugar, confía en las pruebas visuales, de instantáneas y de regresión visual (mira el [capitulo sobre las pruebas](/intro-to-storybook/vue/es/test/)) siempre que te sea posible.

<div class="aside">
💡 ¡No olvides confirmar tus cambios con git!
</div>
=======
Nota también que esta prueba es bastante frágil. Es posible que a medida que el proyecto madure y que la implementación exacta de `Task` cambie --quizás usando un nombre de clase diferente--la prueba falle y necesite ser actualizada. Esto no es necesariamente un problema, sino más bien una indicación de que hay que ser bastante cuidadoso usando pruebas unitarias para la UI. No son fáciles de mantener. En su lugar, confía en las pruebas visuales, de instantáneas y de regresión visual (mira el [capitulo sobre las pruebas](/intro-to-storybook/vue/es/test/)) siempre que te sea posible.
>>>>>>> 7c705514
<|MERGE_RESOLUTION|>--- conflicted
+++ resolved
@@ -243,12 +243,8 @@
 
 Nota que hemos sido capaces de reutilizar la lista de tareas `withPinnedTasksData` tanto en la prueba de la historia como en el test unitario; de esta manera podemos continuar aprovechando un recurso existente (los ejemplos que representan configuraciones interesantes de un componente) de más y más maneras.
 
-<<<<<<< HEAD
 Nota también que esta prueba es bastante frágil. Es posible que a medida que el proyecto madure y que la implementación exacta de `Task` cambie --quizás usando un nombre de clase diferente--la prueba falle y necesite ser actualizada. Esto no es necesariamente un problema, sino más bien una indicación de que hay que ser bastante cuidadoso usando pruebas unitarias para la UI. No son fáciles de mantener. En su lugar, confía en las pruebas visuales, de instantáneas y de regresión visual (mira el [capitulo sobre las pruebas](/intro-to-storybook/vue/es/test/)) siempre que te sea posible.
 
 <div class="aside">
 💡 ¡No olvides confirmar tus cambios con git!
-</div>
-=======
-Nota también que esta prueba es bastante frágil. Es posible que a medida que el proyecto madure y que la implementación exacta de `Task` cambie --quizás usando un nombre de clase diferente--la prueba falle y necesite ser actualizada. Esto no es necesariamente un problema, sino más bien una indicación de que hay que ser bastante cuidadoso usando pruebas unitarias para la UI. No son fáciles de mantener. En su lugar, confía en las pruebas visuales, de instantáneas y de regresión visual (mira el [capitulo sobre las pruebas](/intro-to-storybook/vue/es/test/)) siempre que te sea posible.
->>>>>>> 7c705514
+</div>