---
title: '部署 Storybook'
tocTitle: '部署'
description: '学习如何在线部署 Storybook'
---

在本教程中,我们在开发机器上运行了 Storybook. 您可能还想与团队分享该 Storybook,尤其是非技术成员. 值得庆幸的是,在线部署 Storybook 很容易.

## 导出为静态应用程序

要部署 Storybook 我们首先需要导出一个静态 web 应用程序。这个功能已经内置到了 Storybook 中并且已经预先配置。

现在当你运行 `npm run build-storybook`，它在 `storybook-static` 目录输出一个静态的 Storybook。然后可以将其部署到任何静态站点托管服务。

## 发布 Storybook

本教程使用 <a href="https://www.chromatic.com/">Chromatic</a>，这是一个有 Storybook 维护者提供的一个免费发布托管服务。它允许我们安全可靠的部署和托管我们的 Storybook。

### GitHub 仓库设置

在我们开始前，我们本地需要与远程控制服务版本同步。在[开始吧 章节](/react/en/get-started/)中我们的项目已经初始化，Create React App (CRA) 已经为我们创建了一个本地仓库。在此阶段，我们添加文件完成第一次提交是安全的。

发出以下命令以添加并提交目前为止我们的所有修改。

```bash
$ git add .
```

其次是：

```bash
$ git commit -m "taskbox UI"
```

转到 GitHub 并设置存储库[这里](https://github.com/new)。将您的仓库命名为"taskbox"，与我们的本地项目相同。

![GitHub setup](/intro-to-storybook/github-create-taskbox.png)

在新的 repo 设置中，复制 repo 的原始 URL，并使用以下命令将其添加到 git 项目中：

```bash
$ git remote add origin https://github.com/<your username>/taskbox.git
```

最后将本地仓库推送到 GitHub 远程仓库

```bash
$ git push -u origin main
```

### 开始 Chromatic

添加包作为开发环境依赖。

```bash
yarn add -D chromatic
```

当依赖包安装完成时，[登录 Chromatic](https://www.chromatic.com/start) 以及 Github 账号（Chromatic 仅要求一些轻量的权限）。接下来我们将创建一个新仓库命名为“taskbox”并同步到我们设置好的 Github 仓库。

点击协作者下的 `Choose GitHub repo` 并选择你的仓库。

<video autoPlay muted playsInline loop style="width:520px; margin: 0 auto;">
  <source
    src="/intro-to-storybook/chromatic-setup-learnstorybook.mp4"
    type="video/mp4"
  />
</video>

复制为你的项目生成的唯一 `project-token`。执行下面的命令行，构建并部署我们的 Storybook。确保将 `project-token` 替换为你项目的 `project-token`。

```bash
yarn chromatic --project-token=<project-token>
```

![Chromatic running](/intro-to-storybook/chromatic-manual-storybook-console-log.png)

当完成后，你将得到一个链接 `https://random-uuid.chromatic.com` 到已发布的 Storybook。分享该链接到你的团队中获得反馈。

![Storybook deployed with chromatic package](/intro-to-storybook/chromatic-manual-storybook-deploy-6-0.png)

不错！我们通过一行命令发布了 Storybook，但是每次我们想要获得 UI 实现的反馈时都需要手动执行命令。理想的情况是，每当我们推送代码时发布组件的最新版本。我们需要不断部署 Storybook。

## 使用 Chromatic 持续部署

现在我们的项目托管在 Github 仓库，我们能够使用持续集成 CI 服务完成 Storybook 自动化部署。[GitHub Actions](https://github.com/features/actions) 是一个免费的 CI 服务，内置在 Github 中，轻松实现自动发布。

### 添加 GitHub Action 部署 Storybook

在项目根文件夹下创建一个新目录命名为 `.github` 并在其中创建另一个 `workflows` 目录。

像下面的一样，创建一个新文件命名为 `chromatic.yml`。将 `project-token` 替换为你项目的 project token。

```yaml
# .github/workflows/chromatic.yml
# name of our action
name: 'Chromatic Deployment'
# the event that will trigger the action
on: push

# what the action will do
jobs:
  test:
    # the operating system it will run on
    runs-on: ubuntu-latest
    # the list of steps that the action will go through
    steps:
      - uses: actions/checkout@v1
      - run: yarn
      - uses: chromaui/action@v1
        # options required to the GitHub chromatic action
        with:
          # our project token, to see how to obtain it
          # refer to https://www.learnstorybook.com/intro-to-storybook/react/en/deploy/
          projectToken: project-token
          token: ${{ secrets.GITHUB_TOKEN }}
```

<div class="aside"><p>为了简洁起见，没有提到 <a href="https://help.github.com/en/actions/configuring-and-managing-workflows/creating-and-storing-encrypted-secrets">GitHub secrets</a> 。Secrets 是 Github 提供的一个安全环境变量是你不需要对 <code>project-token</code> 进行硬编码。</p></div>

### 提交 action

发出以下命令添加目前的修改：

```bash
git add .
```

接下来提交：

```bash
git commit -m "GitHub action setup"
```

最后推送到远程分支：

```bash
git push origin master
```

<<<<<<< HEAD
设置了 GitHub action 后，当推送代码时，你的 Storybook 将部署到 Chromatic 上。你可以在 Chromatic 的构建屏幕中找到所有已发布的 Storybook。
=======
通过突出显示在其 CI 中运行的构建命令,以及输出静态站点的目录 来配置 Netlify. 对于分支选择 `main`. 目录是`storybook-static`. `yarn build-storybook`构建.
>>>>>>> ef020318

![Chromatic 用户仪表盘](/intro-to-storybook/chromatic-user-dashboard.png)

<<<<<<< HEAD
点击 latest build 它应该是顶部的版本。
=======
提交表单以 构建和部署代码任务箱的`main`分支. 完成后,我们将在 Netlify 上 看到一条确认消息,其中包含指向 Taskbox 在线 Storybook 的链接.
>>>>>>> ef020318

接下来点击 `View Storybook` 按钮查看 Storybook 的最新版。

![Storybook 链接到 Chromatic](/intro-to-storybook/chromatic-build-storybook-link.png)

<!--
And that's it, all is required is to commit and push the changes to our repository and we've successfully automated our Storybook deployment
 -->

使用链接分享给您的团队成员。作为标准应用程序开发过程的一部分，或仅用于展示工作 💅 都是有用的。<|MERGE_RESOLUTION|>--- conflicted
+++ resolved
@@ -18,7 +18,7 @@
 
 ### GitHub 仓库设置
 
-在我们开始前，我们本地需要与远程控制服务版本同步。在[开始吧 章节](/react/en/get-started/)中我们的项目已经初始化，Create React App (CRA) 已经为我们创建了一个本地仓库。在此阶段，我们添加文件完成第一次提交是安全的。
+在我们开始前，我们本地需要与远程控制服务版本同步。在[开始吧 章节](react/zh-CN/get-started/)中我们的项目已经初始化，Create React App (CRA) 已经为我们创建了一个本地仓库。在此阶段，我们添加文件完成第一次提交是安全的。
 
 发出以下命令以添加并提交目前为止我们的所有修改。
 
@@ -135,29 +135,18 @@
 最后推送到远程分支：
 
 ```bash
-git push origin master
+git push origin main
 ```
 
-<<<<<<< HEAD
 设置了 GitHub action 后，当推送代码时，你的 Storybook 将部署到 Chromatic 上。你可以在 Chromatic 的构建屏幕中找到所有已发布的 Storybook。
-=======
-通过突出显示在其 CI 中运行的构建命令,以及输出静态站点的目录 来配置 Netlify. 对于分支选择 `main`. 目录是`storybook-static`. `yarn build-storybook`构建.
->>>>>>> ef020318
 
 ![Chromatic 用户仪表盘](/intro-to-storybook/chromatic-user-dashboard.png)
 
-<<<<<<< HEAD
-点击 latest build 它应该是顶部的版本。
-=======
 提交表单以 构建和部署代码任务箱的`main`分支. 完成后,我们将在 Netlify 上 看到一条确认消息,其中包含指向 Taskbox 在线 Storybook 的链接.
->>>>>>> ef020318
+
 
 接下来点击 `View Storybook` 按钮查看 Storybook 的最新版。
 
 ![Storybook 链接到 Chromatic](/intro-to-storybook/chromatic-build-storybook-link.png)
 
-<!--
-And that's it, all is required is to commit and push the changes to our repository and we've successfully automated our Storybook deployment
- -->
-
 使用链接分享给您的团队成员。作为标准应用程序开发过程的一部分，或仅用于展示工作 💅 都是有用的。