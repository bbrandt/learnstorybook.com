--- conflicted
+++ resolved
@@ -9,11 +9,7 @@
 
 ركزنا على بناء الواجهات من الأسفل لأعلى; عن طريق البدأ بشكل صغير ثم إضافة التعقيدات. هذا مكننا من تطوير كل مكون في منعزل, تحديد بياناته, والتلاعب به في ستوريبوك. كل ذلك دون الحاجة لخادم او بناء واجهات.
 
-<<<<<<< HEAD
-في هذا الفصل سنستمر في إضافة متوى تعقيدي بدمج المكونات في واجهة وتطوير تلك الواجهة في ستوريبوك
-=======
-في هذا الفصل سنستمر في إضافة مستوى تعقيدي بدمج المكونات في واجهة و تطوير تلك الواجهة في ستوريبوك
->>>>>>> 1a10fc89
+في هذا الفصل سنستمر في إضافة مستوى تعقيدي بدمج المكونات في واجهة وتطوير تلك الواجهة في ستوريبوك
 
 ## مكونات حاوية متداخلة
 
