--- conflicted
+++ resolved
@@ -7,11 +7,7 @@
 
 <div style="direction: rtl">
 
-<<<<<<< HEAD
-بنينا في أخر فصل مكوننا الأول; هذا الفصل يوسع مع تعلمناه لبناء قائمة مهام, قائمة بها مجموعة مهام. لندمج مكونات معا ونرى ما سيحصل عندما يتم إضافة متسوى جديد من التعقيد.
-=======
-بنينا في أخر فصل مكوننا الأول; هذا الفصل يوسع مع تعلمناه لبناء قائمة مهام, قائمة بها مجموعة مهام. لندمج مكونات معا و نرى ما سيحصل عندما يتم إضافة مستوى جديد من التعقيد.
->>>>>>> 1a10fc89
+بنينا في أخر فصل مكوننا الأول; هذا الفصل يوسع مع تعلمناه لبناء قائمة مهام, قائمة بها مجموعة مهام. لندمج مكونات معا ونرى ما سيحصل عندما يتم إضافة مستوى جديد من التعقيد
 
 ## لائحة المهام
 
@@ -252,11 +248,7 @@
 
 ### إختبارات الوحدة ومكتبة إختبار رياكت
 
-<<<<<<< HEAD
-ستوريز الخاصة بستوريبوك والإختبارات اليدوية وإختبارات اللمحة تساعد كثيرا في تجنب أخطاء الواجهات. إذا غطت الستوريز أنواع مختلفة من حالات إستخدان المكون, وإستخدمنا الأدوات التي تضمن أن شخص سيرى التغيير الذي يطرأ على ستوري, تكون إحتمالية وقوع الأخطاء قليلة بشكل ملحوظ.
-=======
-ستوريز الخاصة بستوريبوك و الإختبارات اليدوية و إختبارات اللمحة تساعد كثيرا في تجنب أخطاء الواجهات. إذا غطت الستوريز أنواع مختلفة من حالات إستخدام المكون, وإستخدمنا الأدوات التي تضمن أن شخص سيرى التغيير الذي يطرأ على ستوري, تكون إحتمالية وقوع الأخطاء قليلة بشكل ملحوظ.
->>>>>>> 1a10fc89
+ستوريز الخاصة بستوريبوك والإختبارات اليدوية وإختبارات اللمحة تساعد كثيرا في تجنب أخطاء الواجهات. إذا غطت الستوريز أنواع مختلفة من حالات إستخدام المكون, وإستخدمنا الأدوات التي تضمن أن شخص سيرى التغيير الذي يطرأ على ستوري, تكون إحتمالية وقوع الأخطاء قليلة بشكل ملحوظ.
 
 و لكن العبرة في التفاصيل, منصة إختبار صريحة حول هذه التفاصيل مطلوبة وهو ما يقودنا إلى إختبارات الوحدة
 
