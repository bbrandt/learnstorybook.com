---
title: 'Storybook for Svelte tutorial'
tocTitle: 'Get started'
description: 'Setup Storybook in your development environment'
---

Storybook runs alongside your app in development mode. It helps you build UI components isolated from the business logic and context of your app. This edition of Learn Storybook is for Svelte; other editions exist for [Vue](/vue/en/get-started), [Angular](/angular/en/get-started), [React](/angular/en/get-started), [React Native](/react-native/en/get-started) and [Ember](/ember/en/get-started).


![Storybook and your app](/intro-to-storybook/storybook-relationship.jpg)

## Setup Svelte Storybook

We’ll need to follow a few steps to get the build process set up in your environment. To start with, we want to use [degit](https://github.com/Rich-Harris/degit) to setup our build system, and enable [Storybook](https://storybook.js.org/) and [Jest](https://facebook.github.io/jest/) testing in our created app. Let’s run the following commands:

```bash
# Create our application:
npx degit sveltejs/template taskbox

cd taskbox

# Install the dependencies
npm install

# Add Storybook:
npx -p @storybook/cli sb init --type svelte
```

### Setup Jest with Svelte

We have two out of three modalities configured in our app, but we still need one, we need to setup [Jest](https://facebook.github.io/jest/) to enable testing.

Run the following commands:

```bash
npm install -D jest @testing-library/svelte jest-transform-svelte @testing-library/jest-dom
```

Create a new folder called `__mocks__`, with two files inside:

- The first one called `fileMock.js` with the following content:
  ```javascript
  module.exports = 'file-stub';
  ```
- The second one called `styleMock.js` with the following content:
  ```javascript
  module.exports = {};
  ```

Create a `.babelrc` file in the root of the project with the following:

```json
{
  "presets": [
    [
      "@babel/preset-env",
      {
        "targets": {
          "node": "current"
        }
      }
    ]
  ]
}
```

Add a new field to `package.json`:

```json
{
  "jest": {
    "transform": {
      "^.+\\.js$": "babel-jest",
      "^.+\\.svelte$": "jest-transform-svelte"
    },
    "moduleFileExtensions": ["js", "svelte", "json"],
    "moduleNameMapper": {
      "\\.(jpg|jpeg|png|gif|eot|otf|webp|svg|ttf|woff|woff2|mp4|webm|wav|mp3|m4a|aac|oga)$": "<rootDir>/__mocks__/fileMock.js",
      "\\.(css|scss|stylesheet)$": "<rootDir>/__mocks__/styleMock.js"
    },
    "setupFilesAfterEnv": ["@testing-library/jest-dom/extend-expect"],
    "testPathIgnorePatterns": ["/node_modules/", "/build/", "/storybook-static/"]
  }
}
```

And a new script is required to run Jest:

```json
{
  "scripts": {
    "test": "jest --watchAll"
  }
}
```

<div class="aside">The usage of the flag `--watchAll` in the script is to prevent a error being thrown by Jest, because at this stage there's still no repository configured. That will be addressed later on.</div>

To make sure everything is working properly we need to create a test file. In the `src` folder, add a file called `Sample.test.js` with the following:

```javascript
// Sample.test.js

function sum(a, b) {
  return a + b;
}
describe('Sample Test', () => {
  it('should return 3 as the result of the function', () => {
    // set timeout to prevent false positives with tests
    expect(sum(1, 2)).toBe(3);
  });
});
```

Now we can quickly check that the various environments of our application are working properly:

```bash
# Run the test runner (Jest) in a terminal:
npm run test

# Start the component explorer on port 9009:
npm run storybook

# Run the frontend app proper on port 5000:
npm run dev
```

Our three frontend app modalities: automated test (Jest), component development (Storybook), and the app itself.

![3 modalities](/intro-to-storybook/app-three-modalities-svelte.png)

Depending on what part of the app you’re working on, you may want to run one or more of these simultaneously. Since our current focus is creating a single UI component, we’ll stick with running Storybook.

## Reuse CSS

Taskbox reuses design elements from the GraphQL and React Tutorial [example app](https://blog.hichroma.com/graphql-react-tutorial-part-1-6-d0691af25858), so we won’t need to write CSS in this tutorial. Copy and paste [this compiled CSS](https://github.com/chromaui/learnstorybook-code/blob/master/src/index.css) into the public/global.css file.

![Taskbox UI](/intro-to-storybook/ss-browserchrome-taskbox-learnstorybook.png)

<div class="aside">
If you want to modify the styling, the source LESS files are provided <a href="https://github.com/chromaui/learnstorybook-code/tree/master/src/style">here</a>.
</div>

## Add assets

To match the intended design, you'll need to download both the font and icon directories and place them inside the `public` folder. Issue the following commands in your terminal:

```bash
npx degit chromaui/learnstorybook-code/public/font public/font
npx degit chromaui/learnstorybook-code/public/icon public/icon
```

<<<<<<< HEAD
=======
<div class="aside">
We use <a href="https://github.com/Rich-Harris/degit">degit</a> to download folders from GitHub. If you want to do it manually, you can grab the folders <a href="https://github.com/chromaui/learnstorybook-code/tree/master/public">here</a>.
</div>

>>>>>>> dfe41668
Finally we need to update our storybook script to serve the `public` directory (in `package.json`):

```json
{
  "scripts": {
    "storybook": "start-storybook -p 6006 -s public"
  }
}
```

After adding styling and assets, the app will render a bit strangely. That’s OK. We aren’t working on the app right now. We’re starting off with building our first component!<|MERGE_RESOLUTION|>--- conflicted
+++ resolved
@@ -150,13 +150,10 @@
 npx degit chromaui/learnstorybook-code/public/icon public/icon
 ```
 
-<<<<<<< HEAD
-=======
 <div class="aside">
 We use <a href="https://github.com/Rich-Harris/degit">degit</a> to download folders from GitHub. If you want to do it manually, you can grab the folders <a href="https://github.com/chromaui/learnstorybook-code/tree/master/public">here</a>.
 </div>
 
->>>>>>> dfe41668
 Finally we need to update our storybook script to serve the `public` directory (in `package.json`):
 
 ```json
